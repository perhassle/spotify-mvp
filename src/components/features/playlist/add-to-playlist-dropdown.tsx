--- conflicted
+++ resolved
@@ -1,11 +1,7 @@
 'use client';
 
-<<<<<<< HEAD
-import React, { useState, useEffect } from 'react';
+import { useState, useEffect } from 'react';
 import Image from 'next/image';
-=======
-import { useState, useEffect } from 'react';
->>>>>>> 4ef8ddb1
 import { useSession } from 'next-auth/react';
 import { 
   Plus, 
