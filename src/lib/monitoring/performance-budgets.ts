--- conflicted
+++ resolved
@@ -230,8 +230,7 @@
         const goodBudget = budgets.find(b => b.severity === 'warning');
         const poorBudget = budgets.find(b => b.severity === 'error');
 
-<<<<<<< HEAD
-        if (goodBudget && poorBudget) {
+        if (goodBudget && poorBudget && value !== undefined) {
           let score = 0;
           if (value <= goodBudget.budget) {
             score = 100; // Good
@@ -243,20 +242,6 @@
             score = 50 - ((value - poorBudget.budget) / poorBudget.budget) * 50;
             score = Math.max(0, score);
           }
-=======
-      if (goodBudget && poorBudget && value !== undefined) {
-        let score = 0;
-        if (value <= goodBudget.budget) {
-          score = 100; // Good
-        } else if (value <= poorBudget.budget) {
-          // Linear interpolation between good and poor
-          score = 100 - ((value - goodBudget.budget) / (poorBudget.budget - goodBudget.budget)) * 50;
-        } else {
-          // Below poor threshold
-          score = 50 - ((value - poorBudget.budget) / poorBudget.budget) * 50;
-          score = Math.max(0, score);
-        }
->>>>>>> 305267ec
 
           totalScore += score * weight;
           totalWeight += weight;
