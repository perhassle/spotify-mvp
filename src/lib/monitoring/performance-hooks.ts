--- conflicted
+++ resolved
@@ -93,29 +93,8 @@
             },
           });
         }
-<<<<<<< HEAD
-      };
-    }
-    
-    // Component update
-    const updateDuration = startTime - lastRenderTime.current;
-    if (renderCount.current > 0 && updateDuration > threshold) {
-      clientLogger.performance(`Component update: ${componentName}`, updateDuration, {
-        component: componentName,
-        renderCount: renderCount.current,
-        ...options.metadata,
-      });
-    }
-    
-    lastRenderTime.current = startTime;
-    renderCount.current++;
-    
-    // No cleanup needed for updates
-    return undefined;
-=======
       }
     };
->>>>>>> fc3ab43a
   }, [componentName, threshold, options.metadata, logLevel]);
 }
 
