--- conflicted
+++ resolved
@@ -69,11 +69,7 @@
               type: 'component-mount',
               component: componentName,
               duration: Math.round(mountDuration),
-<<<<<<< HEAD
-              renderCount: currentRenderCount, // Use captured value
-=======
               renderCount: currentRenderCount,
->>>>>>> 305267ec
               ...options.metadata,
             },
           });
@@ -94,14 +90,9 @@
     lastRenderTime.current = startTime;
     renderCount.current++;
     
-<<<<<<< HEAD
     // No cleanup needed for updates
     return undefined;
-  });
-=======
-    return undefined;
   }, [componentName, threshold, options.metadata, logLevel]);
->>>>>>> 305267ec
 }
 
 /**
