--- conflicted
+++ resolved
@@ -91,30 +91,9 @@
             },
           });
         }
-<<<<<<< HEAD
       }
     };
-  }, []);
-=======
-      };
-    }
-    
-    // Component update
-    const updateDuration = startTime - lastRenderTime.current;
-    if (renderCount.current > 0 && updateDuration > threshold) {
-      clientLogger.performance(`Component update: ${componentName}`, updateDuration, {
-        component: componentName,
-        renderCount: renderCount.current,
-        ...options.metadata,
-      });
-    }
-    
-    lastRenderTime.current = startTime;
-    renderCount.current++;
-    
-    return undefined;
   }, [componentName, threshold, options.metadata, logLevel]);
->>>>>>> 305267ec
 }
 
 /**
